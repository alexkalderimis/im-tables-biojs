--- conflicted
+++ resolved
@@ -1,7 +1,4 @@
 (function main (B) {
-<<<<<<< HEAD
-  var table = new B.InterMine.Table({
-=======
   var disease = {
     from: "Disease",
     select: [
@@ -14,8 +11,7 @@
       "genes.homologues.homologue.organism.name": "Drosophila melanogaster"
     }
   };
-  var table = new B.InterMineTable({
->>>>>>> 92b01821
+  var table = new B.InterMine.Table({
     target: "table-container",
     url: "http://www.flymine.org/query",
     query: disease
